//! This plugin and module are here to ease the creation of actions withing openxr
//! The general idea is any plugin can create entities in startup before XRUtilsActionSystemSet::CreateEvents
//! this plugin will then create the neccessary actions sets, actions, and bindings and get them ready for use.
//!
//! example creating actions
//!
//!          //create a set
//!     let set = commands
//!     .spawn((
//!         XRUtilsActionSet {
//!             name: "flight".into(),
//!             pretty_name: "pretty flight set".into(),
//!             priority: u32::MIN,
//!         },
//!         ActiveSet, //marker to indicate we want this synced
//!     ))
//!     .id();
//!     //create an action
//!     let action = commands
//!     .spawn((
//!         XRUtilsAction {
//!             action_name: "flight_input".into(),
//!             localized_name: "flight_input_localized".into(),
//!             action_type: bevy_xr::actions::ActionType::Vector,
//!         },
//!         FlightActionMarker, //lets try a marker component
//!     ))
//!     .id();
//!     
//!     //create a binding
//!     let binding = commands
//!     .spawn(XRUtilsBinding {
//!         profile: "/interaction_profiles/valve/index_controller".into(),
//!         binding: "/user/hand/right/input/thumbstick".into(),
//!     })
//!     .id();
//!     
//!     //add action to set, this isnt the best
//!     //TODO look into a better system
//!     commands.entity(action).add_child(binding);
//!     commands.entity(set).add_child(action);
//!
//! then you can read the action states after XRUtilsActionSystemSet::SyncActionStates
//! for example
//!
//! fn read_action_with_marker_component(
//!     mut action_query: Query<&XRUtilsActionState, With<FlightActionMarker>>,
//!     ) {
//!         //now for the actual checking
//!         for state in action_query.iter_mut() {
//!             info!("action state is: {:?}", state);
//!         }
//!     }
//!
//!
use bevy::prelude::*;
use bevy_openxr::{
    action_binding::OxrSuggestActionBinding, action_set_attaching::OxrAttachActionSet,
    action_set_syncing::OxrActionSetSyncSet, action_set_syncing::OxrSyncActionSet,
    resources::OxrInstance, session::OxrSession,
};
use bevy_xr::session::{session_available, session_running};
<<<<<<< HEAD
use openxr::{Path, Vector2f};
=======
use openxr::{ActiveActionSet, Path, Vector2f};
>>>>>>> aebc782f
use std::borrow::Cow;

pub struct XRUtilsActionsPlugin;
impl Plugin for XRUtilsActionsPlugin {
    fn build(&self, app: &mut App) {
        app.configure_sets(
            Startup,
            XRUtilsActionSystemSet::CreateEvents.run_if(session_available),
        );
        app.configure_sets(
            PreUpdate,
            XRUtilsActionSystemSet::SyncActionStates.run_if(session_running),
        );
        app.add_systems(
            Startup,
<<<<<<< HEAD
            create_openxr_events.in_set(XRUtilsActionSystemSet::CreateEvents),
        );
        app.add_systems(
            PreUpdate,
            sync_active_action_sets.before(OxrActionSetSyncSet),
=======
            create_openxr_events
                .in_set(XRUtilsActionSystemSet::CreateEvents)
                .run_if(session_available),
>>>>>>> aebc782f
        );
        app.add_systems(Update, sync_active_action_sets.run_if(session_running));
        app.add_systems(
            PreUpdate,
            sync_and_update_action_states_f32
                .run_if(session_running)
                .in_set(XRUtilsActionSystemSet::SyncActionStates)
                .after(OxrActionSetSyncSet),
        );
        app.add_systems(
            PreUpdate,
            sync_and_update_action_states_bool
                .run_if(session_running)
                .in_set(XRUtilsActionSystemSet::SyncActionStates)
                .after(OxrActionSetSyncSet),
        );
        app.add_systems(
            PreUpdate,
            sync_and_update_action_states_vector
                .run_if(session_running)
                .in_set(XRUtilsActionSystemSet::SyncActionStates)
                .after(OxrActionSetSyncSet),
        );
    }
}

fn create_openxr_events(
    action_sets_query: Query<(&XRUtilsActionSet, &Children, Entity)>,
    actions_query: Query<(&XRUtilsAction, &Children)>,
    bindings_query: Query<&XRUtilsBinding>,
    instance: ResMut<OxrInstance>,
    mut binding_writer: EventWriter<OxrSuggestActionBinding>,
    mut attach_writer: EventWriter<OxrAttachActionSet>,
    mut commands: Commands,
) {
    //lets create some sets!
    for (set, children, id) in action_sets_query.iter() {
        //create action set
        let action_set: openxr::ActionSet = instance
            .create_action_set(&set.name, &set.pretty_name, set.priority)
            .unwrap();
        //now that we have the action set we need to put it back onto the entity for later
        let oxr_action_set = XRUtilsActionSetReference(action_set.clone());
        commands.entity(id).insert(oxr_action_set);

        //since the actions are made from the sets lets go
        for &child in children.iter() {
            //first get the action entity and stuff
            let (create_action, bindings) = actions_query.get(child).unwrap();
            //lets create dat action
            match create_action.action_type {
                bevy_xr::actions::ActionType::Bool => {
                    let action: openxr::Action<bool> = action_set
                        .create_action::<bool>(
                            &create_action.action_name,
                            &create_action.localized_name,
                            &[],
                        )
                        .unwrap();
                    //please put this in a function so I dont go crazy
                    //insert a reference for later
                    commands.entity(child).insert((
                        ActionBooleference {
                            action: action.clone(),
                        },
                        XRUtilsActionState::Bool(ActionStateBool {
                            current_state: false,
                            changed_since_last_sync: false,
                            last_change_time: i64::MIN,
                            is_active: false,
                        }),
                    ));
                    //since we need actions for bindings lets go!!
                    for &bind in bindings.iter() {
                        //interaction profile
                        //get the binding entity and stuff
                        let create_binding = bindings_query.get(bind).unwrap();
                        let profile = create_binding.profile.clone();
                        //bindings
                        let binding = vec![create_binding.binding.clone()];
                        let sugestion = OxrSuggestActionBinding {
                            action: action.as_raw(),
                            interaction_profile: profile,
                            bindings: binding,
                        };
                        //finally send the suggestion
                        binding_writer.send(sugestion);
                    }
                }
                bevy_xr::actions::ActionType::Float => {
                    let action: openxr::Action<f32> = action_set
                        .create_action::<f32>(
                            &create_action.action_name,
                            &create_action.localized_name,
                            &[],
                        )
                        .unwrap();

                    //please put this in a function so I dont go crazy
                    //insert a reference for later
                    commands.entity(child).insert((
                        Actionf32Reference {
                            action: action.clone(),
                        },
                        XRUtilsActionState::Float(ActionStateFloat {
                            current_state: 0.0,
                            changed_since_last_sync: false,
                            last_change_time: i64::MIN,
                            is_active: false,
                        }),
                    ));
                    //since we need actions for bindings lets go!!
                    for &bind in bindings.iter() {
                        //interaction profile
                        //get the binding entity and stuff
                        let create_binding = bindings_query.get(bind).unwrap();
                        let profile = create_binding.profile.clone();
                        //bindings
                        let binding = vec![create_binding.binding.clone()];
                        let sugestion = OxrSuggestActionBinding {
                            action: action.as_raw(),
                            interaction_profile: profile,
                            bindings: binding,
                        };
                        //finally send the suggestion
                        binding_writer.send(sugestion);
                    }
                }
                bevy_xr::actions::ActionType::Vector => {
                    let action: openxr::Action<Vector2f> = action_set
                        .create_action::<Vector2f>(
                            &create_action.action_name,
                            &create_action.localized_name,
                            &[],
                        )
                        .unwrap();

                    //please put this in a function so I dont go crazy
                    //insert a reference for later
                    commands.entity(child).insert((
                        ActionVector2fReference {
                            action: action.clone(),
                        },
                        XRUtilsActionState::Vector(ActionStateVector {
                            current_state: [0.0, 0.0],
                            changed_since_last_sync: false,
                            last_change_time: i64::MIN,
                            is_active: false,
                        }),
                    ));
                    //since we need actions for bindings lets go!!
                    for &bind in bindings.iter() {
                        //interaction profile
                        //get the binding entity and stuff
                        let create_binding = bindings_query.get(bind).unwrap();
                        let profile = create_binding.profile.clone();
                        //bindings
                        let binding = vec![create_binding.binding.clone()];
                        let sugestion = OxrSuggestActionBinding {
                            action: action.as_raw(),
                            interaction_profile: profile,
                            bindings: binding,
                        };
                        //finally send the suggestion
                        binding_writer.send(sugestion);
                    }
                }
            };
        }

        attach_writer.send(OxrAttachActionSet(action_set));
    }
}

fn sync_active_action_sets(
    mut sync_set: EventWriter<OxrSyncActionSet>,
    active_action_set_query: Query<&XRUtilsActionSetReference, With<ActiveSet>>,
) {
    for set in &active_action_set_query {
        sync_set.send(OxrSyncActionSet(set.0.clone()));
    }
}

fn sync_and_update_action_states_f32(
    session: Res<OxrSession>,
    mut f32_query: Query<(&Actionf32Reference, &mut XRUtilsActionState)>,
) {
    //now we do the action state for f32
    for (reference, mut silly_state) in f32_query.iter_mut() {
        let state = reference.action.state(&session, Path::NULL);
        match state {
            Ok(s) => {
                let new_state = XRUtilsActionState::Float(ActionStateFloat {
                    current_state: s.current_state,
                    changed_since_last_sync: s.changed_since_last_sync,
                    last_change_time: s.last_change_time.as_nanos(),
                    is_active: s.is_active,
                });

                *silly_state = new_state;
            }
            Err(_) => {
                info!("error getting action state");
            }
        }
    }
}

fn sync_and_update_action_states_bool(
    session: Res<OxrSession>,
    mut f32_query: Query<(&ActionBooleference, &mut XRUtilsActionState)>,
) {
    //now we do the action state for f32
    for (reference, mut silly_state) in f32_query.iter_mut() {
        let state = reference.action.state(&session, Path::NULL);
        match state {
            Ok(s) => {
                let new_state = XRUtilsActionState::Bool(ActionStateBool {
                    current_state: s.current_state,
                    changed_since_last_sync: s.changed_since_last_sync,
                    last_change_time: s.last_change_time.as_nanos(),
                    is_active: s.is_active,
                });

                *silly_state = new_state;
            }
            Err(_) => {
                info!("error getting action state");
            }
        }
    }
}

fn sync_and_update_action_states_vector(
    session: Res<OxrSession>,
    mut vector_query: Query<(&ActionVector2fReference, &mut XRUtilsActionState)>,
) {
    //now we do the action state for f32
    for (reference, mut silly_state) in vector_query.iter_mut() {
        let state = reference.action.state(&session, Path::NULL);
        match state {
            Ok(s) => {
                let new_state = XRUtilsActionState::Vector(ActionStateVector {
                    current_state: [s.current_state.x, s.current_state.y],
                    changed_since_last_sync: s.changed_since_last_sync,
                    last_change_time: s.last_change_time.as_nanos(),
                    is_active: s.is_active,
                });

                *silly_state = new_state;
            }
            Err(_) => {
                info!("error getting action state");
            }
        }
    }
}

#[derive(Debug, Hash, PartialEq, Eq, Clone, Copy, SystemSet)]
pub enum XRUtilsActionSystemSet {
    /// Runs in Startup
    CreateEvents,
    /// Runs in PreUpdate
    SyncActionStates,
}

#[derive(Component)]
pub struct XRUtilsActionSet {
    pub name: Cow<'static, str>,
    pub pretty_name: Cow<'static, str>,
    pub priority: u32,
}

#[derive(Component, Clone)]
pub struct XRUtilsActionSetReference(pub openxr::ActionSet);

//I want to use this to indicate when an action set is attached
// #[derive(Component)]
// struct AttachedActionSet;

//this is used to determine if this set should be synced
#[derive(Component)]
pub struct ActiveSet;

#[derive(Component)]
pub struct XRUtilsAction {
    pub action_name: Cow<'static, str>,
    pub localized_name: Cow<'static, str>,
    pub action_type: bevy_xr::actions::ActionType,
}

#[derive(Component)]
pub struct XRUtilsBinding {
    pub profile: Cow<'static, str>,
    pub binding: Cow<'static, str>,
}

//Prototype action states
//TODO refactor this
#[derive(Component, Debug)]
pub enum XRUtilsActionState {
    Bool(ActionStateBool),
    Float(ActionStateFloat),
    Vector(ActionStateVector),
}

#[derive(Debug)]
pub struct ActionStateBool {
    pub current_state: bool,
    pub changed_since_last_sync: bool,
    pub last_change_time: i64,
    pub is_active: bool,
}
#[derive(Debug)]
pub struct ActionStateFloat {
    pub current_state: f32,
    pub changed_since_last_sync: bool,
    pub last_change_time: i64,
    pub is_active: bool,
}
#[derive(Debug)]
pub struct ActionStateVector {
    pub current_state: [f32; 2],
    pub changed_since_last_sync: bool,
    pub last_change_time: i64,
    pub is_active: bool,
}

//prototype action references
//TODO refactor along with action states
#[derive(Component)]
struct Actionf32Reference {
    action: openxr::Action<f32>,
}

#[derive(Component)]
struct ActionBooleference {
    action: openxr::Action<bool>,
}

#[derive(Component)]
struct ActionVector2fReference {
    action: openxr::Action<Vector2f>,
}<|MERGE_RESOLUTION|>--- conflicted
+++ resolved
@@ -60,11 +60,8 @@
     resources::OxrInstance, session::OxrSession,
 };
 use bevy_xr::session::{session_available, session_running};
-<<<<<<< HEAD
-use openxr::{Path, Vector2f};
-=======
 use openxr::{ActiveActionSet, Path, Vector2f};
->>>>>>> aebc782f
+
 use std::borrow::Cow;
 
 pub struct XRUtilsActionsPlugin;
@@ -80,17 +77,10 @@
         );
         app.add_systems(
             Startup,
-<<<<<<< HEAD
-            create_openxr_events.in_set(XRUtilsActionSystemSet::CreateEvents),
-        );
-        app.add_systems(
-            PreUpdate,
-            sync_active_action_sets.before(OxrActionSetSyncSet),
-=======
+
             create_openxr_events
                 .in_set(XRUtilsActionSystemSet::CreateEvents)
                 .run_if(session_available),
->>>>>>> aebc782f
         );
         app.add_systems(Update, sync_active_action_sets.run_if(session_running));
         app.add_systems(

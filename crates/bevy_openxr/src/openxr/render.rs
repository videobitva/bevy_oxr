--- conflicted
+++ resolved
@@ -8,26 +8,18 @@
         view::ExtractedView,
         Render, RenderApp, RenderSet,
     },
-<<<<<<< HEAD
     transform::TransformSystem,
 };
 use bevy_xr::{
     camera::{XrCamera, XrCameraBundle, XrProjection},
     session::{session_running, XrSessionExiting},
-=======
->>>>>>> e410304f
 };
-use bevy_xr::camera::{XrCamera, XrCameraBundle, XrProjection};
 use openxr::ViewStateFlags;
 
 use crate::{
-<<<<<<< HEAD
-    init::{session_started, OxrPreUpdateSet, OxrTrackingRoot},
-    layer_builder::ProjectionLayer, session::OxrSession,
-=======
     init::{session_started, OxrHandleEvents, OxrLast, OxrTrackingRoot},
     layer_builder::ProjectionLayer,
->>>>>>> e410304f
+    session::OxrSession,
 };
 use crate::{reference_space::OxrPrimaryReferenceSpace, resources::*};
 
@@ -70,6 +62,7 @@
                 .chain()
                 .after(OxrHandleEvents),
         )
+        .add_systems(XrSessionExiting, clean_views)
         .init_resource::<OxrViews>();
 
         let render_app = app.sub_app_mut(RenderApp);
@@ -86,6 +79,13 @@
                 OxrRenderEnd
                     .after(RenderSet::Render)
                     .before(RenderSet::Cleanup),
+            )
+            .add_systems(Last, wait_frame.run_if(session_started));
+        app.sub_app_mut(RenderApp)
+            .add_systems(
+                Render,
+                (|q: Query<&XrCamera>| info!("cams render: {}", q.iter().len()))
+                    .in_set(OxrRenderBegin),
             )
             .add_systems(
                 Render,
@@ -101,19 +101,6 @@
                     .in_set(OxrRenderBegin),
             )
             .add_systems(
-<<<<<<< HEAD
-                PostUpdate,
-                (locate_views, update_views)
-                    .chain()
-                    .run_if(session_running)
-                    .before(TransformSystem::TransformPropagate),
-            )
-            .add_systems(Last, wait_frame.run_if(session_started))
-            .add_systems(XrSessionExiting, clean_views);
-        app.sub_app_mut(RenderApp)
-            .add_systems(
-=======
->>>>>>> e410304f
                 Render,
                 (release_image, end_frame)
                     .chain()
@@ -121,6 +108,13 @@
                     .in_set(OxrRenderEnd),
             )
             .insert_resource(OxrRenderLayers(vec![Box::new(ProjectionLayer)]));
+            // .add_systems(
+            //     XrSessionExiting,
+            //     (
+            //         |mut cmds: Commands| cmds.remove_resource::<OxrRenderLayers>(),
+            //         clean_views,
+            //     ),
+            // );
 
         // app.add_systems(
         //     PreUpdate,
@@ -166,7 +160,6 @@
 
 pub const XR_TEXTURE_INDEX: u32 = 3383858418;
 
-<<<<<<< HEAD
 pub fn clean_views(
     mut manual_texture_views: ResMut<ManualTextureViews>,
     mut commands: Commands,
@@ -175,13 +168,12 @@
     for (e, cam) in &cam_query {
         manual_texture_views.remove(&ManualTextureViewHandle(XR_TEXTURE_INDEX + cam.0));
         commands.entity(e).despawn_recursive();
+        info!("removing cam")
     }
 }
 
 // TODO: have cameras initialized externally and then recieved by this function.
 /// This is needed to properly initialize the texture views so that bevy will set them to the correct resolution despite them being updated in the render world.
-=======
->>>>>>> e410304f
 pub fn init_views(
     graphics_info: Res<OxrGraphicsInfo>,
     mut manual_texture_views: ResMut<ManualTextureViews>,

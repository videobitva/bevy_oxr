--- conflicted
+++ resolved
@@ -7,11 +7,8 @@
 use std::sync::{Arc, Mutex};
 use std::time::Duration;
 
-<<<<<<< HEAD
 use crate::xr_input::hands::hand_tracking::DisableHandTracking;
 use crate::xr_input::oculus_touch::ActionSets;
-=======
->>>>>>> 86a7bf73
 use bevy::app::PluginGroupBuilder;
 use bevy::ecs::system::SystemState;
 use bevy::prelude::*;
@@ -25,12 +22,8 @@
 use openxr as xr;
 use resources::*;
 use xr_input::controllers::XrControllerType;
-<<<<<<< HEAD
 use xr_input::hands::emulated::EmulatedHandsPlugin;
 use xr_input::hands::hand_tracking::HandTrackingPlugin;
-=======
-use xr_input::hand::HandInputSource;
->>>>>>> 86a7bf73
 use xr_input::handtracking::HandTrackingTracker;
 use xr_input::OpenXrInput;
 
@@ -167,10 +160,6 @@
                 .insert_resource(input.clone())
                 .insert_resource(views.clone())
                 .insert_resource(frame_state.clone())
-<<<<<<< HEAD
-                .insert_resource(action_sets.clone())
-                .insert_resource(HandTrackingTracker::new(&session).unwrap());
-=======
                 .insert_resource(action_sets.clone());
             let hands = xr_instance.exts().ext_hand_tracking.is_some();
             if hands {
@@ -179,7 +168,6 @@
             } else {
                 app.insert_resource(HandInputSource::Emulated);
             }
->>>>>>> 86a7bf73
 
             let (left, right) = swapchain.get_render_views();
             let left = ManualTextureView {
